# -*- coding: utf-8 -*-

import httplib
import pprint
import re
import urllib
import urllib2

import bunch
import simplejson as json
from functools import partial
from urlobject import URLObject

p = "^\(#(\d+)\)"
code_re = re.compile(p)

__all__ = ['Graph']


class Graph(object):
    
    """
    Proxy for accessing the Facebook Graph API.
    
    This class uses dynamic attribute handling to provide a flexible and
    future-proof interface to the Graph API.
    
    Tutorial
    ========
    
    To get started using the API, create a new `Graph` instance with an access
    token:
    
        >>> g = Graph(access_token)  # Access token is optional.
        >>> g
        <Graph('https://graph.facebook.com/') at 0x...>
    
    Addressing Nodes
    ----------------
    
    Each `Graph` contains an access token and a URL. The graph you just created
    will have its URL set to 'https://graph.facebook.com/' by default (this is
    defined as the class attribute `Graph.API_ROOT`). The URL is represented as
    a `URLObject`; see <http://github.com/zacharyvoase/urlobject> for more
    information. Remember that you can treat it exactly as you would a `unicode`
    string; it just supports a few more methods to enable easy URL manipulation.
    
        >>> g.url
        <URLObject(u'https://graph.facebook.com/') at 0x...>
        >>> print g.url
        https://graph.facebook.com/
    
    To address child nodes within the Graph API, `Graph` supports dynamic
    attribute and item lookups:
    
        >>> g.me
        <Graph('https://graph.facebook.com/me') at 0x...>
        >>> g.me.home
        <Graph('https://graph.facebook.com/me/home') at 0x...>
        >>> g['me']['home']
        <Graph('https://graph.facebook.com/me/home') at 0x...>
        >>> g[123456789]
        <Graph('https://graph.facebook.com/123456789') at 0x...>
    
    Note that a `Graph` instance is rarely modified; these methods return copies
    of the original object. In addition, the API is lazy: HTTP requests will
    never be made unless you explicitly make them.
    
    Retrieving Nodes
    ----------------
    
    You can fetch data by calling a `Graph` instance:
    
        >>> about_me = g.me()
        >>> about_me
        Node({'about': '...', 'id': '1503223370'})
    
    This returns a `Node` object, which contains the retrieved data. `Node` is
    a subclass of `bunch.Bunch`, so you can access keys using attribute syntax:
    
        >>> about_me.id
        '1503223370'
        >>> about_me.first_name
        'Zachary'
        >>> about_me.hometown.name
        'London, United Kingdom'
    
    Accessing non-existent attributes or items will return a `Graph` instance
    corresponding to a child node. This `Graph` can then be called normally, to
    retrieve the child node it represents:
    
        >>> about_me.home
        <Graph('https://graph.facebook.com/me/home') at 0x...>
        >>> about_me.home()
        Node({'data': [...]})
    
    See `Node`’s documentation for further examples.
    
    Creating, Updating and Deleting Nodes
    -------------------------------------
    
    With the Graph API, node manipulation is done via HTTP POST requests. The
    `post()` method on `Graph` instances will POST to the current URL, with
    varying semantics for each endpoint:
    
        >>> post = g.me.feed.post(message="Test.")  # Status update
        >>> post
        Node({'id': '...'})
        >>> g[post.id].comments.post(message="A comment.") # Comment on the post
        Node({'id': '...'})
        >>> g[post.id].likes.post()  # Like the post
        True
        
        >>> event = g[121481007877204]()
        >>> event.name
        'Facebook Developer Garage London May 2010'
        >>> event.rsvp_status is None
        True
        >>> event.attending.post()  # Attend the given event
        True
    
    Deletes are just POST requests with `?method=delete`; the `delete()` method
    is a helpful shortcut:
    
        >>> g[post.id].delete()
        True
    
    """
    
    API_ROOT = URLObject.parse('https://graph.facebook.com/')
    DEFAULT_TIMEOUT = 0 # No timeout as default
    
<<<<<<< HEAD
    def __init__(self, access_token=None, timeout=DEFAULT_TIMEOUT, **state):
=======
    def __init__(self, access_token=None, err_handler=None, **state):
>>>>>>> 03a88140
        self.access_token = access_token
        self.err_handler = err_handler
        self.url = self.API_ROOT
        self.__dict__.update(state)
        self.open_kwargs = {}
        if timeout:
            self.open_kwargs['timeout'] = timeout
    
    def __repr__(self):
        return '<Graph(%r) at 0x%x>' % (str(self.url), id(self))
    
    def copy(self, **update):
        """Copy this Graph, optionally overriding some attributes."""
        
        return type(self)(access_token=self.access_token, err_handler=self.err_handler, **update)
    
    def __getitem__(self, item):
        if isinstance(item, slice):
            params = {'offset': item.start,
                      'limit': item.stop - item.start}
            return self.copy(url=(self.url & params))()
        return self.copy(url=(self.url / unicode(item)))
    
    def __getattr__(self, attr):
        return self[attr]
    
    def __or__(self, params):
        return self.copy(url=(self.url | params))
    
    def __and__(self, params):
        return self.copy(url=(self.url & params))
    
    def __call__(self, **params):
        """Read the current URL, and JSON-decode the results."""
        
        if self.access_token:
            params['access_token'] = self.access_token
        data = json.loads(self.fetch(self.url | params))
        return self.node(data)
    
    def fields(self, *fields):
        """Shortcut for `?fields=x,y,z`."""
        
        return self | ('fields', ','.join(fields))
    
    def ids(self, *ids):
        """Shortcut for `?ids=1,2,3`."""
        
        return self | ('ids', ','.join(map(str, ids)))
    
    def node(self, data):
        return Node._new(self, data, err_handler=self.err_handler)
    
    def post(self, **params):
        
        """
        POST to this URL (with parameters); return the JSON-decoded result.
        
        Example:
        
            >>> Graph('ACCESS TOKEN').me.feed.post(message="Test.")
            Node({'id': '...'})
        
        Some methods allow file attachments so uses MIME request to send those through.
        Must pass in a file object as 'file'
        """
        
        if self.access_token:
            params['access_token'] = self.access_token
        
        if self.url.path.split('/')[-1] in ['photos']:
            fetch = partial(self.post_mime, self.url, **params)
        else:
            params = dict([(k, v.encode('UTF-8')) for (k,v) in params.iteritems() if v is not None])
            fetch = partial(self.fetch, self.url, data=urllib.urlencode(params))
        
        data = json.loads(fetch())
        return self.node(data)
    
    def post_file(self, file, **params):
        
        if self.access_token:
            params['access_token'] = self.access_token
        params['file'] = file
            
        data = json.loads(self.post_mime(self.url, **params))
        
        return self.node(data)
    
    @staticmethod
    def post_mime(url, **kwargs):
        
        body = []
        crlf = '\r\n'
        boundary = "graphBoundary"
        
        # UTF8 params
        utf8_kwargs = dict([(k, v.encode('UTF-8')) for (k,v) in kwargs.iteritems() if k != 'file' and v is not None])
        
        # Add args
        for (k,v) in utf8_kwargs.iteritems():
            body.append("--"+boundary)
            body.append('Content-Disposition: form-data; name="%s"' % k) 
            body.append('')
            body.append(str(v))
        
        # Add raw data
        file = kwargs.get('file')
        if file:
            file.open()
            data = file.read()
            file.close()
            
            body.append("--"+boundary)
            body.append('Content-Disposition: form-data; filename="facegraphfile.png"')
            body.append('')
            body.append(data)
            
            body.append("--"+boundary+"--")
            body.append('')
        
        body = crlf.join(body)
        
        # Post to server
        r = httplib.HTTPSConnection(url.host, **self.open_kwargs)
        headers = {'Content-Type': 'multipart/form-data; boundary=%s' % boundary,
                   'Content-Length': str(len(body)),
                   'MIME-Version': '1.0'}
        
        r.request('POST', url.path, body, headers)
        
        try:
            return r.getresponse().read()
        finally:
            r.close()
    
    def delete(self):
        """Delete this resource. Sends a POST with `?method=delete`."""
        
        return self.post(method='delete')
    
    @staticmethod
    def fetch(url, data=None):
        
        """
        Fetch the specified URL, with optional form data; return a string.
        
        This method exists mainly for dependency injection purposes. By default
        it uses urllib2; you may override it and use an alternative library.
        """
        conn = None
        try:
            conn = urllib2.urlopen(url, data=data, **self.open_kwargs)
            return conn.read()
        except urllib2.HTTPError, e:
            return e.fp.read()        
        finally:
            conn and conn.close()

    def __sentry__(self):
        '''Transform the graph object into something that sentry can 
        understand'''
        return "Graph(%s, %s)" % (self.url, str(self.__dict__))

class Node(bunch.Bunch):
    
    """
    Represent a JSON dictionary result from the Facebook Graph API.
    
    Accessing Items
    ---------------
    
    You can access items using either attribute or item syntax:
    
        >>> n = Node._new(None, {'a': 1, 'b': {'c': 3}})
        >>> n.a
        1
        >>> n['a']
        1
        >>> n.b.c
        3
        >>> n['b'].c
        3
        >>> n.b['c']
        3
        >>> n['b']['c']
    
    The same applies to assignment, although this is not recommended. Under the
    hood, this uses `bunch.Bunch` (<http://pypi.python.org/pypi/bunch>).
    
    Requesting Child Nodes
    ----------------------
    
    Many types of node in the Graph API have child nodes accessible through
    further API calls. For example:
    
        >>> g = Graph('access token')
        >>> g.me
        <Graph('https://graph.facebook.com/me') at 0x...>
        >>> g.me()  # User
        Node(...)
        >>> g.me.feed
        <Graph('https://graph.facebook.com/me/feed) at 0x...>
        >>> g.me.feed()  # News Feed for current user
        Node(...)
    
    `Node` makes it easier to access these child nodes using dynamic attribute
    handling:
    
        >>> me = g.me()
        >>> me.feed
        <Graph('https://graph.facebook.com/me/feed') at 0x...>
    
    Accessing a non-existent attribute or item will return a new `Graph`
    pointing to the child node, which you can then retrieve (as a `Node`) by
    calling directly.
    
    Because `Node` uses dynamic attribute handling, accessing non-existent
    attributes will still return a `Graph`. This can sometimes seem like more of
    a bug than a feature. You’ll have to check for the presence of a key first,
    to make sure what you're trying to access actually exists:
    
        def user_location(user_id):
            user = graph[user_id]()
            if 'location' in user:
                return user.location
            return False
    
    """
    
    @classmethod
    def _new(cls, api, data, err_handler=None):
        
        """
        Create a new `Node` from a `Graph` and a JSON-decoded object.
        
        If the object is not a dictionary, it will be returned as-is.
        """
        
        if isinstance(data, dict):
            if data.get("error"):
                code = data["error"].get("code")
                msg = data["error"]["message"]
                if code is None:
                    try:
                        code = int(code_re.match(msg).group(1))
                    except AttributeError:
                        pass
                e = GraphException(code, msg)
                if err_handler:
                    err_handler(e=e)
                else:
                    raise e
            return cls(api, bunch.bunchify(data))
        return data
    
    def __init__(self, api, data):
        super(Node, self).__init__(data)
        object.__setattr__(self, '_api', api)
    
    def __repr__(self):
        return 'Node(%r,\n%s)' % (
            self._api,
            indent(pprint.pformat(bunch.unbunchify(self)), prefix='     '))
    
    def __getitem__(self, item):
        try:
            return bunch.Bunch.__getitem__(self, item)
        except KeyError:
            return self._api[item]
    
    def __getattr__(self, attr):
        try:
            return bunch.Bunch.__getattr__(self, attr)
        except AttributeError:
            return self._api[attr]
    
    @property
    def next_page(self):
        """Shortcut for a `Graph` pointing to the next page."""
        
        return self._api.copy(url=URLObject.parse(self.paging.next))
    
    @property
    def previous_page(self):
        """Shortcut for a `Graph` pointing to the previous page."""
        
        return self._api.copy(url=URLObject.parse(self.paging.next))
    
class GraphException(Exception):
    def __init__(self, code, message, args=None):
        Exception.__init__(self)
        if args is not None:
            self.args = args
        self.message = message
        self.code = code
        
    def __repr__(self):
        return str(self)
    
    def __str__(self):
        return "%s: %s %s" % (self.code, self.message, self.args)

def indent(string, prefix='    '):
    """Indent each line of a string with a prefix (default is 4 spaces)."""
    
    return ''.join(prefix + line for line in string.splitlines(True))<|MERGE_RESOLUTION|>--- conflicted
+++ resolved
@@ -130,11 +130,7 @@
     API_ROOT = URLObject.parse('https://graph.facebook.com/')
     DEFAULT_TIMEOUT = 0 # No timeout as default
     
-<<<<<<< HEAD
-    def __init__(self, access_token=None, timeout=DEFAULT_TIMEOUT, **state):
-=======
-    def __init__(self, access_token=None, err_handler=None, **state):
->>>>>>> 03a88140
+    def __init__(self, access_token=None, err_handler=None, timeout=DEFAULT_TIMEOUT, **state):
         self.access_token = access_token
         self.err_handler = err_handler
         self.url = self.API_ROOT
